classdef InternalModesSpectral < InternalModesBase
    % InternalModesSpectral uses Chebyshev polynomials on a z-grid to
    % compute the internal wave modes. See InternalModesBase for basic
    % usage information.
    %
    % This class takes the name/value pair 'nEVP' (default 513) in order to
    % set the default resolution of the polynomials used to solve the
    % eigenvalue problem (EVP), e.g.,
    %       modes = InternalModes(rho,zDomain,zOut,latitude, 'nEVP', 128);
    % Generally speaking, you will get half or more good quality modes (so
    % nEVP=513 should give you 250 or so quality modes, if the density
    % structure isn't too weird). Note that the time to solve the EVP
    % scales as the nEVP^3, so going higher resolution comes at great cost.
    % For best speed results, nEVP should be set to 2^n+1 to fully utilize
    % the FFT.
    %
    % All solutions are spectrally projected to the request ouput grid, and
    % therefore will remain high quality. The fastest output can be
    % achieved by using an Gauss-Lobatto grid spanning z.
    % 
    % The modes are normalized by integrating the Chebyshev polynomials on
    % the Lobatto grid using the exact integrals.
    %
    % A word on notation:
    %
    % Dimensions -- like z -- have grids, which may differ. zIn is the
    % dimension z, on some grid given by the user. zLobatto is the
    % diension z, on a Lobatto grid. zCheb would be used for the Chebyshev
    % polynomial representation of a function defined on z. Note that the
    % base class property 'z' is really zOut.
    %
    % Functions -- if they're analytical, they're defined on a dimension,
    % not a grid. If they're gridded, then the grid must also be specified.
    % Thus, the function rho(z) when analytically defined will be given as
    % either just rho (when obvious) or rho_z when necessary. If it's
    % gridded, then expect rho_zIn or rho_zLobatto.
    %
    % Transformations -- a transformation often a matrix (or generally just
    % a function) that transformation a function from one basis to another.
    % A common scenario here is that we need to go from zLobatto to zCheb.
    % In our cases we're usually going from one gridded dimension to
    % another. Inverse Chebyshev transformations are denote by T, or more
    % specifically T_zCheb_zLobatto.
    %
    % The underscore in the case of rho_z is certainly recognized as a
    % derivative (because of LaTex notation), so it is awkward with the
    % notion used here, where the underscore is used to separate the
    % function/transformation name from the grid. Thus, we leave rho_z and
    % rho_zz as the only two exceptions to the aforementioned notation
    % because they are the only public facing interface.
    %
    % The 'x' dimension used in the properties for this class are denoted
    % as such because the different subclasses uses these properties to
    % store values on different grids. In other words, this class uses 'x'
    % for the z dimension (depth), but the density subclass uses 'x' for
    % its density stretched coordinated.
    %
    %   See also INTERNALMODES, INTERNALMODESBASE,
    %   INTERNALMODESDENSITYSPECTRAL, INTERNALMODESWKBSPECTRAL, and
    %   INTERNALMODESFINITEDIFFERENCE.
    %
    %
    %   Jeffrey J. Early
    %   jeffrey@jeffreyearly.com
    %
    %   March 14th, 2017        Version 1.0
    
    properties (Access = public)

    end
    
    properties (Dependent)
        rho % Density on the z grid.
        rho_z % First derivative of density on the z grid.
        rho_zz % Second derivative of density on the z grid.
        N2 % Buoyancy frequency on the z grid, $N^2 = -\frac{g}{\rho(0)} \frac{\partial \rho}{\partial z}$.
    end
    

    properties %(Access = private)
        rho_function        % function handle to return rho at z
        N2_function         % function handle to return N2 at z
                
        nEVP = 0           % number of points in the eigenvalue problem
        
        % These properties are initialized with SetupEigenvalueProblem()
        % Most subclasses *will* override these initializations. The 'x' refers to the stretched coordinate being used.
        % This class uses x=z (depth), although they may have different numbers of points.
        
        % The 'x' refers to the stretched coordinate being used.
        % Once x_function has been set, all the properties listed below are
        % automatically created.
        x_function         % function handle to return 'x' at z (i.e., the stretched coordinate function)
        xLobatto           % stretched coordinate Lobatto grid nEVP points. z for this class, density or wkb for others.
        xDomain            % limits of the stretched coordinate [xMin xMax]
        z_xLobatto         % The value of z, at the xLobatto points
        xOut               % desired locations of the output in x-coordinate (deduced from z_out)
        Diff1_xCheb        % single derivative in spectral space, *function handle*
        T_xLobatto, Tx_xLobatto, Txx_xLobatto        % Chebyshev polys (and derivs) on the zLobatto
        T_xCheb_zOut        
        Int_xCheb          % Vector that multiplies Cheb coeffs, then sum for integral
        N2_xLobatto        % N2 on the z2Lobatto grid
    end
    
    properties (Dependent)
        xMin
        xMax
        Lx
    end
    
    methods
        %%%%%%%%%%%%%%%%%%%%%%%%%%%%%%%%%%%%%%%%%%%%%%%%%%%%%%%%%%%%%%%%%%%%%%%%%%
        %
        % Initialization
        %
        %%%%%%%%%%%%%%%%%%%%%%%%%%%%%%%%%%%%%%%%%%%%%%%%%%%%%%%%%%%%%%%%%%%%%%%%%%
        function self = InternalModesSpectral(rho, zIn, zOut, latitude,varargin)
            self@InternalModesBase(rho,zIn,zOut,latitude,varargin{:});
            self.SetupEigenvalueProblem();            
        end

        
        %%%%%%%%%%%%%%%%%%%%%%%%%%%%%%%%%%%%%%%%%%%%%%%%%%%%%%%%%%%%%%%%%%%%%%%%%%
        %
        % Computed (dependent) properties
        %
        %%%%%%%%%%%%%%%%%%%%%%%%%%%%%%%%%%%%%%%%%%%%%%%%%%%%%%%%%%%%%%%%%%%%%%%%%%
        function value = get.rho(self)
            value = self.rho_function(self.z);
        end
                
        function value = get.rho_z(self)
            rho_z_function = diff(self.rho_function);
            value = rho_z_function(self.z);
        end
        
        function value = get.rho_zz(self)
            rho_zz_function = diff(diff(self.rho_function));
            value = rho_zz_function(self.z);
        end
        
        function value = get.N2(self)
            value = self.N2_function(self.z);
        end
        
        %%%%%%%%%%%%%%%%%%%%%%%%%%%%%%%%%%%%%%%%%%%%%%%%%%%%%%%%%%%%%%%%%%%%%%%%%%
        %
        % Computation of the modes
        %
        %%%%%%%%%%%%%%%%%%%%%%%%%%%%%%%%%%%%%%%%%%%%%%%%%%%%%%%%%%%%%%%%%%%%%%%%%%
        
        function [A,B] = EigenmatricesForWavenumber(self, k )
            % The eigenvalue equation is,
            % G_{zz} - K^2 G = \frac{f_0^2 -N^2}{gh_j}G
            % A = \frac{g}{f_0^2 -N^2} \left( \partial_{zz} - K^2*I \right)
            % B = I
            T = self.T_xLobatto;
            Tz = self.Tx_xLobatto;
            Tzz = self.Txx_xLobatto;
            n = self.nEVP;
            
            A = (Tzz - k*k*eye(n)*T);
            B = diag((self.f0*self.f0-self.N2_xLobatto)/self.g)*T;
            
            switch self.lowerBoundary
                case LowerBoundary.rigidLid
                    A(n,:) = T(n,:);
                    B(n,:) = 0;
                case LowerBoundary.none
                otherwise
                    error('Unknown boundary condition');
            end
            
            switch self.upperBoundary
                case UpperBoundary.freeSurface
                    % G_z = \frac{1}{h_j} G at the surface
                    A(1,:) = Tz(1,:);
                    B(1,:) = T(1,:);
                case UpperBoundary.rigidLid
                    A(1,:) = T(1,:);
                    B(1,:) = 0;
                case UpperBoundary.none
                otherwise
                    error('Unknown boundary condition');
            end
        end
        
        function [A,B] = EigenmatricesForFrequency(self, omega )
            T = self.T_xLobatto;
            Tz = self.Tx_xLobatto;
            Tzz = self.Txx_xLobatto;
            n = self.nEVP;
            
            A = Tzz;
            B = diag((omega*omega-self.N2_xLobatto)/self.g)*T;
            
            switch self.lowerBoundary
                case LowerBoundary.rigidLid
                    A(n,:) = T(n,:);
                    B(n,:) = 0;
                case LowerBoundary.none
                otherwise
                    error('Unknown boundary condition');
            end
            
            switch self.upperBoundary
                case UpperBoundary.freeSurface
                    % G_z = \frac{1}{h_j} G at the surface
                    A(1,:) = Tz(1,:);
                    B(1,:) = T(1,:);
                case UpperBoundary.rigidLid
                    A(1,:) = T(1,:);
                    B(1,:) = 0;
                case UpperBoundary.none
                otherwise
                    error('Unknown boundary condition');
            end
        end
        
        function [F,G,h,omega,F2,N2G2] = ModesAtWavenumber(self, k )
            self.gridFrequency = 0;
            
            [A,B] = self.EigenmatricesForWavenumber(k);
            
            if nargout == 6
                [F,G,h,F2,N2G2] = self.ModesFromGEPSpectral(A,B);
            else
                [F,G,h] = self.ModesFromGEPSpectral(A,B); 
            end
            omega = self.omegaFromK(h,k);
        end
        
        function [F,G,h,k,F2,N2G2] = ModesAtFrequency(self, omega )
            self.gridFrequency = omega;
            
            [A,B] = self.EigenmatricesForFrequency(omega);
            
            if nargout == 6
                [F,G,h,F2,N2G2] = self.ModesFromGEPSpectral(A,B);
            else
                [F,G,h] = self.ModesFromGEPSpectral(A,B);
            end
            k = self.kFromOmega(h,omega);
        end 
        
        function psi = SurfaceModesAtWavenumber(self, k) 
            psi = self.BoundaryModesAtWavenumber(k,1);
        end
        
        function psi = BottomModesAtWavenumber(self, k) 
            psi = self.BoundaryModesAtWavenumber(k,0);
        end
        
        function psi = BoundaryModesAtWavenumber(self, k, isSurface)            
            % Estimate the grid resolution necessary to resolve the
            % smallest mode.
            sizeK = size(k);
            if length(sizeK) == 2 && sizeK(2) == 1
                sizeK(2) = [];
            end
            K = k(:);
            maxK = max(K(K>0));
            maxN = sqrt(max(self.N2(1),self.N2(end)));
            minDz = self.f0/(maxK*maxN)/10;
            n = max(128,2^ceil(log2((pi/2)*sqrt(self.Lz/minDz)+1))+1);
%             fprintf('Using %d grid points for the SQG mode\n',n);
            
            % Now create this new grid
            yLobatto = (self.Lz/2)*( cos(((0:n-1)')*pi/(n-1)) + 1) + self.zMin;
            T_yCheb_zOut = InternalModesSpectral.ChebyshevTransformForGrid(yLobatto, self.z);
            
            [T,Ty,Tyy] = InternalModesSpectral.ChebyshevPolynomialsOnGrid( yLobatto, length(yLobatto) );
            N2_yLobatto = self.N2_function(yLobatto);
            N2z_function = diff(self.N2_function);
            N2_z_yLobatto = N2z_function(yLobatto);
            
            A = N2_yLobatto .* Tyy - N2_z_yLobatto.*Ty;
            B = - (1/(self.f0*self.f0))* (N2_yLobatto.*N2_yLobatto) .*T;
            
            b = zeros(size(yLobatto));
            if isSurface == 1
                b(1) = 1;
            else
                b(end) = 1;
            end
            
            psi = zeros(length(k),length(self.z));
            for ii = 1:length(k)
                M = A + k(ii)*k(ii)*B;
                M(1,:) = self.f0*Ty(1,:);
                M(end,:) = self.f0*Ty(end,:);
                
                psi_cheb = M\b;
                psi(ii,:) = T_yCheb_zOut(psi_cheb);
            end
            
            sizeK(end+1) = length(self.z);
            psi = reshape(psi,sizeK);
        end
        
        function z_g = GaussQuadraturePointsForModesAtWavenumber(self,nPoints,k)
            % Now we just need to find the roots of the n+1 mode.
            % For constant stratification this should give back the
            % standard Fourier modes, i.e., an evenly spaced grid.
            %
            % Note that if the boundary conditions are such that G(0)=0 and
            % G(-D)=0, then those two points do not encode any information.
            % As such, only the first (nPoints-2) modes will encode any
            % useful information. So we'd expect cond(G(:,1:(nPoints-2))))
            % to be good (low), but not the next.
            if 2*nPoints < self.nEVP
               [A,B] = self.EigenmatricesForWavenumber(k);
               if ( any(any(isnan(A))) || any(any(isnan(B))) )
                   error('EVP setup fail. Found at least one nan in matrices A and B.\n');
               end
               [V,D] = eig( A, B );
               
               hFromLambda = @(lambda) 1.0 ./ lambda;
               [h, permutation] = sort(real(hFromLambda(diag(D))),'descend');
               G_cheb=V(:,permutation);
               maxModes = ceil(find(h>0,1,'last')/2);
               
               if maxModes < (nPoints+1)
                   error('We tried, but you are gonna need more points.');
               end
               
               if 1 == 0
                   F = self.Diff1_xCheb(G_cheb(:,nPoints-1));
                   roots = FindRootsFromChebyshevVector(F(1:end-1), self.zLobatto);
                   z_g = cat(1,min(self.zLobatto),reshape(roots,[],1),max(self.zLobatto));
               else
                   if self.upperBoundary == UpperBoundary.rigidLid
                       % n-th mode has n+1 zeros (including boundaries)
                       roots = FindRootsFromChebyshevVector(G_cheb(:,nPoints-1), self.zLobatto);
                   elseif self.upperBoundary == UpperBoundary.freeSurface
                       % n-th mode has n zeros (including zero at lower
                       % boundary, and not zero at upper)
                       a = InternalModesSpectral.ValueOfFunctionAtPointOnGrid(max(self.zLobatto),self.zLobatto,G_cheb(:,nPoints-0));
                       b = InternalModesSpectral.ValueOfFunctionAtPointOnGrid(max(self.zLobatto),self.zLobatto,G_cheb(:,nPoints-1));
                       q = G_cheb(:,nPoints-0) - (a/b)*G_cheb(:,nPoints-1);
%                        t1 = InternalModesSpectral.ValueOfFunctionAtPointOnGrid(max(self.zLobatto),self.zLobatto,q);
%                        t2 = InternalModesSpectral.ValueOfFunctionAtPointOnGrid(min(self.zLobatto),self.zLobatto,q);
%                        q = G_cheb(:,nPoints-0);
                       roots = FindRootsFromChebyshevVector(q, self.zLobatto);
                   end
                   z_g = reshape(roots,[],1);
               end
               
               z_g(z_g<min(self.zLobatto)) = min(self.zLobatto);
               z_g(z_g>max(self.zLobatto)) = max(self.zLobatto);
               z_g = unique(z_g,'stable');
            else
                error('need more points');
            end
        end
        
        function value = get.xMin(self)
            value = self.xDomain(1);
        end
        
        function value = get.xMax(self)
            value = self.xDomain(2);
        end
        
        function value = get.Lx(self)
            value = self.xMax - self.xMin;
        end
        
        function set.x_function(self,s)
            self.x_function = s;
            
            self.recomputeStretchedGrid(s);
        end
        
        
    end
    
    methods (Access = protected)
        
        function self = recomputeStretchedGrid(self,s)
            self.xDomain = [s(self.zMin) s(self.zMax)];
            self.xLobatto = ((self.xMax-self.xMin)/2)*( cos(((0:self.nEVP-1)')*pi/(self.nEVP-1)) + 1) + self.xMin;
            [self.z_xLobatto, self.xOut] = InternalModesSpectral.StretchedGridFromCoordinate( s, self.xLobatto, self.zDomain, self.z);
                        
            self.Diff1_xCheb = @(v) (2/self.Lx)*InternalModesSpectral.DifferentiateChebyshevVector( v );
            [self.T_xLobatto,self.Tx_xLobatto,self.Txx_xLobatto] = InternalModesSpectral.ChebyshevPolynomialsOnGrid( self.xLobatto, length(self.xLobatto) );
            self.T_xCheb_zOut = InternalModesSpectral.ChebyshevTransformForGrid(self.xLobatto, self.xOut);
            
            % We use that \int_{-1}^1 T_n(x) dx = \frac{(-1)^n + 1}{1-n^2}
            % for all n, except n=1, where the integral is zero.
            np = (0:(self.nEVP-1))';
            self.Int_xCheb = -(1+(-1).^np)./(np.*np-1);
            self.Int_xCheb(2) = 0;
            self.Int_xCheb = self.Lx/2*self.Int_xCheb;
            
<<<<<<< HEAD
            self.N2_xLobatto = self.N2_function(self.z_xLobatto);
=======
            K = 5; % quartic spline
            rho_interpolant = InterpolatingSpline(zIn,rho,K);
>>>>>>> 493188ed
            
            if self.shouldShowDiagnostics == 1
                fprintf(' The eigenvalue problem will be solved with %d points.\n', length(self.xLobatto));
            end
        end
        
        function self = SetupEigenvalueProblem(self)
            % Subclasses will override this function.
            self.x_function = @(z) z;                           
        end
        
        function self = InitializeWithGrid(self, rho, zIn)
            self.validateInitialModeAndEVPSettings();

            K = 6; % cubic spline
            if self.requiresMonotonicDensity == 1
                if 0 && any(diff(rho)./diff(zIn) > 0)
                    rho_interpolant = SmoothingSpline(zIn,rho,NormalDistribution(1),'K',K,'knot_dof',1,'lambda',Lambda.optimalExpected,'constraints',struct('global',ShapeConstraint.monotonicDecreasing));
                    rho_interpolant.minimize( @(spline) spline.expectedMeanSquareErrorFromCV );
                    if self.shouldShowDiagnostics == 1
                        fprintf('Creating a %d-order monotonic smoothing spline from the %d points.\n', K, length(rho));
                    end
                else
                    z_knot = InterpolatingSpline.KnotPointsForPoints(zIn,K,1);
                    rho_interpolant = ConstrainedSpline(zIn,rho,K,z_knot,NormalDistribution(1),struct('global',ShapeConstraint.monotonicDecreasing));
                    if self.shouldShowDiagnostics == 1
                        fprintf('Creating a %d-order monotonic spline from the %d points.\n', K, length(rho));
                    end
                end
            else
                rho_interpolant = InterpolatingSpline(zIn,rho,'K',K);
                if self.shouldShowDiagnostics == 1
                    fprintf('Creating a %d-order spline from the %d points.\n', K, length(rho));
                end
            end
            
            self.rho_function = rho_interpolant;
            self.N2_function = (-self.g/self.rho0)*diff(self.rho_function);
        end
        
        function self = InitializeWithFunction(self, rho, zMin, zMax)
            self.validateInitialModeAndEVPSettings();
            
            if ~exist('chebfun','class')
               error('The package chebfun is required when initializing with a function.')
            end

            self.rho_function = chebfun(rho,[zMin zMax]);
            self.N2_function = -(self.g/self.rho0)*diff(self.rho_function);
            
            if self.requiresMonotonicDensity == 1
                % Taken from inv as part of chebfun.
                f = self.rho_function;
                fp = diff(f);
                tPoints = roots(fp);
                tol = eps;
                if ( ~isempty(tPoints) )
                    endtest = zeros(length(tPoints), 1);
                    for k = 1:length(tPoints)
                        endtest(k) = min(abs(tPoints(k) - f.domain));
                    end
                    if ( any(endtest > 100*abs(feval(f, tPoints))*tol) )
                        error('Density must be monotonic to use this class. The function you provided is not monotonic.');
                    end
                end
            end
            
            if self.shouldShowDiagnostics == 1
                fprintf('Projected the function onto %d Chebyshev polynomials\n', length(self.rho_function));
            end
        end
                   
        function self = validateInitialModeAndEVPSettings(self)
            % The user requested that the eigenvalue problem be solved on a
            % grid of particular length
            if self.nEVP > 0
                if self.nModes > self.nEVP
                    self.nEVP = self.nModes;
                end
            else
                self.nEVP = 513; % 2^n + 1 for a fast Chebyshev transform
            end            
        end
                        
        % This function is an intermediary used by ModesAtFrequency and
        % ModesAtWavenumber to establish the various norm functions.
        function [F,G,h,F2,N2G2] = ModesFromGEPSpectral(self,A,B)
            hFromLambda = @(lambda) 1.0 ./ lambda;
            GOutFromGCheb = @(G_cheb,h) self.T_xCheb_zOut(G_cheb);
            FOutFromGCheb = @(G_cheb,h) h * self.T_xCheb_zOut(self.Diff1_xCheb(G_cheb));
            GFromGCheb = @(G_cheb,h) InternalModesSpectral.ifct(G_cheb);
            FFromGCheb = @(G_cheb,h) h * InternalModesSpectral.ifct( self.Diff1_xCheb(G_cheb) );
            GNorm = @(Gj) abs(Gj(1)*Gj(1) + sum(self.Int_xCheb .*InternalModesSpectral.fct((1/self.g) * (self.N2_xLobatto - self.f0*self.f0) .* Gj .^ 2)));
            FNorm = @(Fj) abs(sum(self.Int_xCheb .*InternalModesSpectral.fct((1/self.Lz) * Fj.^ 2)));
            if nargout == 5
                [F,G,h,F2,N2G2] = ModesFromGEP(self,A,B,hFromLambda,GFromGCheb,FFromGCheb,GNorm,FNorm,GOutFromGCheb,FOutFromGCheb);
            else
                [F,G,h] = ModesFromGEP(self,A,B,hFromLambda,GFromGCheb,FFromGCheb,GNorm,FNorm,GOutFromGCheb,FOutFromGCheb);
            end
        end
        
        % Take matrices A and B from the generalized eigenvalue problem
        % (GEP) and returns F,G,h. The last seven arguments are all
        % function handles that do as they say.
        function [F,G,h,F2,N2G2] = ModesFromGEP(self,A,B,hFromLambda,GFromGCheb, FFromGCheb, GNorm,FNorm, GOutFromGCheb,FOutFromGCheb)
            if ( any(any(isnan(A))) || any(any(isnan(B))) )
                error('EVP setup fail. Found at least one nan in matrices A and B.\n');
            end
            [V,D] = eig( A, B );
            
            [h, permutation] = sort(real(hFromLambda(diag(D))),'descend');
            G_cheb=V(:,permutation);
            
            if isempty(self.nModes)
                maxModes = ceil(find(h>0,1,'last')/2); % Have to do ceil, not floor, or we lose the barotropic mode.
                if maxModes == 0
                    fprintf('No usable modes found! Try with higher resolution.\n');
                    return;
                end
            else
                maxModes = self.nModes;
            end
            
            
            F = zeros(length(self.z),maxModes);
            G = zeros(length(self.z),maxModes);
            h = reshape(h(1:maxModes),1,[]);
            
            % only used if nargout == 5
            N2G2 = zeros(1,maxModes);
            F2 = zeros(1,maxModes);
            
            % This still need to be optimized to *not* do the transforms
            % twice, when the EVP grid is the same as the output grid.
            [maxIndexZ] = find(self.N2_xLobatto-self.gridFrequency*self.gridFrequency>0,1,'first');
            if maxIndexZ > 1 % grab a point just above the turning point, which should have the right sign.
                maxIndexZ = maxIndexZ-1;
            elseif isempty(maxIndexZ)
                maxIndexZ = 1;
            end
            for j=1:maxModes
                Fj = FFromGCheb(G_cheb(:,j),h(j));
                Gj = GFromGCheb(G_cheb(:,j),h(j));
                switch self.normalization
                    case Normalization.uMax
                        A = max( abs( Fj ));
                    case Normalization.wMax
                        A = max( abs( Gj ) );
                    case Normalization.kConstant
                        A = sqrt(GNorm( Gj ));
                    case Normalization.omegaConstant
                        A = sqrt(FNorm( Fj ));
                end
                if Fj(maxIndexZ) < 0
                    A = -A;
                end
                
                G(:,j) = GOutFromGCheb(G_cheb(:,j),h(j))/A;
                F(:,j) = FOutFromGCheb(G_cheb(:,j),h(j))/A;
                
                if nargout == 5
                    F2(j) = self.Lz*FNorm( Fj/A );
                    N2G2(j) = self.g*(GNorm( Gj/A )-Gj(1)*Gj(1)) + self.f0*self.f0*self.Lz*FNorm( Gj/A ); % this is being clever, but should give \int N2*G2 dz
                end   
            end
            

        end
        
        function zTPs = FindTurningPointsAtFrequency(self, omega)
            f_cheb = self.N2_zCheb;
            f_cheb(1) = f_cheb(1) - omega*omega;
            zTPs= InternalModesSpectral.FindRootsFromChebyshevVector(f_cheb,self.zLobatto);
        end
    end
    
    methods (Static)
        
        %%%%%%%%%%%%%%%%%%%%%%%%%%%%%%%%%%%%%%%%%%%%%%%%%%%%%%%%%%%%%%%%%%%%%%%%%%
        %
        % Methods to find the turning points (used for normalization)
        %
        %%%%%%%%%%%%%%%%%%%%%%%%%%%%%%%%%%%%%%%%%%%%%%%%%%%%%%%%%%%%%%%%%%%%%%%%%%
        
        function [zBoundariesAndTPs, thesign, boundaryIndices] = FindTurningPointBoundariesAtFrequency(N2, z, omega)
            % This function returns not just the turning points, but also
            % the top and bottom boundary locations in z. The boundary
            % indices are the index to the point just *above* the turning
            % point.
            N2Omega2 = N2 - omega*omega;
            a = N2Omega2; a(a>=0) = 1; a(a<0) = 0;
            turningIndices = find(diff(a)~=0);
            nTP = length(turningIndices);
            zTP = zeros(nTP,1);
            for i=1:nTP
                fun = @(depth) interp1(z,N2Omega2,depth,'spline');
                z0 = [z(turningIndices(i)+1) z(turningIndices(i))];
                zTP(i) = fzero(fun,z0);
            end
            boundaryIndices = [1; turningIndices; length(z)];
            zBoundariesAndTPs = [z(1); zTP; z(end)];
            
            % what's the sign on the EVP in these regions? In this case,
            % positive indicates oscillatory, negative exponential decay
            midZ = zBoundariesAndTPs(1:end-1) + diff(zBoundariesAndTPs)/2;
            thesign = sign( interp1(z,N2Omega2,midZ,'spline') );
            % remove any boundaries of zero length
            for index = reshape(find( thesign == 0),1,[])
                thesign(index) = [];
                zBoundariesAndTPs(index) = [];
                boundaryIndices(index) = [];
            end
        end
        
        %%%%%%%%%%%%%%%%%%%%%%%%%%%%%%%%%%%%%%%%%%%%%%%%%%%%%%%%%%%%%%%%%%%%%%%%%%
        %
        % Convert to a stretched grid
        %
        %%%%%%%%%%%%%%%%%%%%%%%%%%%%%%%%%%%%%%%%%%%%%%%%%%%%%%%%%%%%%%%%%%%%%%%%%%
        function [z_xLobatto, xOut] = StretchedGridFromCoordinate( x, xLobatto, zDomain, zOut)
            % x is a function handle, that maps from z.
            % xLobatto is the grid on x
            % zLobatto is the Lobatto grid on z
            % zOut is the output grid
            
            maxZ = max(zDomain);
            minZ = min(zDomain);

            z_xLobatto = InternalModesSpectral.fInverseBisection(x,xLobatto,min(zDomain),max(zDomain),1e-12);
            z_xLobatto(z_xLobatto>maxZ) = maxZ;
            z_xLobatto(z_xLobatto<minZ) = minZ;
            
            z_xLobatto(1) = maxZ;
            z_xLobatto(end) = minZ;
            
                        
            xOut = x(zOut);
            xOut(xOut>max(xLobatto)) = max(xLobatto);
            xOut(xOut<min(xLobatto)) = min(xLobatto);
        end
        
        function [flag, dTotalVariation, rho_zCheb, rho_zLobatto, rhoz_zCheb, rhoz_zLobatto] = CheckIfReasonablyMonotonic(zLobatto, rho_zCheb, rho_zLobatto, rhoz_zCheb, rhoz_zLobatto)
            % We want to know if the density function is decreasing as z
            % increases. If it's not, are the discrepencies small enough
            % that we can just force them?
            %
            % flag is 0 if the function is not reasonably monotonic, 1 if
            % it is, and 2 if we were able to to coerce it to be, without
            % too much change
            
            flag = 0;
            dTotalVariation = 0;
            if any(rhoz_zLobatto > 0)
                % record the density at the bottom, and the total variation
                % in density
                rho_top = min(rho_zLobatto(1),rho_zLobatto(end));
                rho_bottom = max(rho_zLobatto(1),rho_zLobatto(end));
                dRho = rho_bottom-rho_top;
                Lz = abs(zLobatto(1)-zLobatto(end));
                
                % Now zero out the all the regions where there are density
                % inversions, project onto cheb basis, the integrate to get
                % a new density function, but keep the density at the
                % surface the same (because we use rho0 elsewhere).
                rhoz_zLobatto(rhoz_zLobatto >= 0) = max(rhoz_zLobatto(rhoz_zLobatto<0));
                rhoz_zCheb = InternalModesSpectral.fct(rhoz_zLobatto);
                rho_zCheb = (Lz/2)*InternalModesSpectral.IntegrateChebyshevVector(rhoz_zCheb);
                rho_zCheb(end) = [];
                rho_zLobatto = InternalModesSpectral.ifct(rho_zCheb);
                delta = - min(rho_zLobatto) + rho_top;
                rho_zLobatto = rho_zLobatto + delta;
                rho_zCheb(1) = rho_zCheb(1) + delta;
                
                % Re-derive all the properties
%                 new_rhoz_zLobatto = InternalModesSpectral.ifct((2/Lz)*InternalModesSpectral.DifferentiateChebyshevVector(rho_zCheb));
                
                
                
                dRho_new = abs(rho_zLobatto(end)-rho_zLobatto(1));
                dTotalVariation = (dRho_new-dRho)/dRho;
                
                if dTotalVariation < 1e-2
                    flag = 1;
                else
                    flag = 2;
                end
            end
            
            
        end
        
        function y = fInverseBisection(f, x, yMin,yMax, tol)
            %FINVERSEBISECTION(F, X)   Compute F^{-1}(X) using Bisection.
            % Taken from cumsum as part of chebfun.
            % chebfun/inv.m
            %
            % Copyright 2017 by The University of Oxford and The Chebfun Developers.
            % See http://www.chebfun.org/ for Chebfun information.
            
            a = yMin*ones(size(x));
            b = yMax*ones(size(x));
            c = (a + b)/2;
            
            while ( norm(b - a, inf) >= tol )
                vals = feval(f, c);
                % Bisection:
                I1 = ((vals-x) <= -tol);
                I2 = ((vals-x) >= tol);
                I3 = ~I1 & ~I2;
                a = I1.*c + I2.*a + I3.*c;
                b = I1.*b + I2.*c + I3.*c;
                c = (a+b)/2;
            end
            
            y = c;
            
        end
        
        %%%%%%%%%%%%%%%%%%%%%%%%%%%%%%%%%%%%%%%%%%%%%%%%%%%%%%%%%%%%%%%%%%%%%%%%%%
        %
        % Chebyshev Methods
        %
        %%%%%%%%%%%%%%%%%%%%%%%%%%%%%%%%%%%%%%%%%%%%%%%%%%%%%%%%%%%%%%%%%%%%%%%%%%
        
        function [zLobatto, rho_zCheb] = ProjectOntoChebyshevPolynomialsWithTolerance(zIn, rhoFunc, tol)
            m = 3;
            m_max = 15;
            
            zMax = max(zIn);
            zMin = min(zIn);
            Lz = zMax - zMin;
                        
            n = 2^m + 1;
            cutoff = n;
            while (cutoff == n && m <= m_max)
                m = m + 1;
                n = 2^m + 1;
                
                zLobatto = (Lz/2)*( cos(((0:n-1)')*pi/(n-1)) + 1) + zMin;
                rho_zCheb = InternalModesSpectral.fct(rhoFunc(zLobatto));
                cutoff = InternalModesSpectral.standardChop(rho_zCheb, tol);
            end
            
            if cutoff < n
                n = cutoff;
                zLobatto = (Lz/2)*( cos(((0:n-1)')*pi/(n-1)) + 1) + zMin;
            else
                disp('Unable to project density function within requested tolerance! Using maximum allowed length.');
            end
            
            zLobatto(1) = zMax;
            zLobatto(end) = zMin;
            rho_zCheb = rho_zCheb(1:n);
        end
                
        % Fast Chebyshev Transform
        % By Allan P. Engsig-Karup, apek@imm.dtu.dk.
        function uh = fct(u)
            N  = length(u);
            u  = ifft(u([1:N N-1:-1:2])); % reverse ordering due to Matlab's fft
            uh = ([u(1); 2*u(2:(N-1)); u(N)]);
            
            if any(imag(uh))
                disp('Fast Chebyshev Transform returned imaginary values. Something went wrong!')
            end
            
            uh = real(uh);
        end
        
        % Inverse Fast Chebyshev Transform
        function u = ifct(uh)
            N = length(uh) - 1;
            s = N*[uh(1)*2; uh(2:N); uh(end)*2];
            u = ifft([s; flip(s(2:end-1))],'symmetric');
            u=u(1:N+1);
        end
        
        function bool = IsChebyshevGrid(z_in)
            % make sure the grid is monotonically decreasing
            if (z_in(2) - z_in(1)) > 0
                z_in = flip(z_in);
            end
            
            z_norm = InternalModesSpectral.ChebyshevPolynomialsOnGrid( z_in );
            N_points = length(z_in);
            xi=(0:N_points-1)';
            lobatto_grid = cos(xi*pi/(N_points-1));
            z_diff = z_norm-lobatto_grid;
            if max(abs(z_diff)) < 1e-6
                bool = 1;
            else
                bool = 0;
            end
        end
        
        % Given some Lobatto grid and some desired output grid, return the
        % transformation function T that goes from spectral to the output
        % grid. This basically gives you spectral interpolation.
        function [T, doesOutputGridSpanDomain] = ChebyshevTransformForGrid(lobatto_grid, output_grid)
            if(min(output_grid) < min(lobatto_grid) || max(output_grid) > max(lobatto_grid))
               error('The output grid must be bounded by the lobatto grid'); 
            end
            if (min(output_grid) == min(lobatto_grid) && max(output_grid) == max(lobatto_grid))
                doesOutputGridSpanDomain = 1;
            else
                doesOutputGridSpanDomain = 0;
            end
            
            % T_out transforms vector solutions of the eigenvalue problem
            % into gridded solution on z_out
            if doesOutputGridSpanDomain == 1 && InternalModesSpectral.IsChebyshevGrid(output_grid) == 1
                if length(output_grid) == length(lobatto_grid)
                    T = @(f_cheb) InternalModesSpectral.ifct(f_cheb);
                elseif length(output_grid) > length(lobatto_grid)
                    T = @(f_cheb) InternalModesSpectral.ifct(cat(1,f_cheb,zeros(length(output_grid)-length(lobatto_grid),1)));
                elseif length(output_grid) < length(lobatto_grid)
                    T = @(f_cheb) InternalModesSpectral.ifct(f_cheb(1:length(output_grid)));
                end
            else
                L = max(lobatto_grid)-min(lobatto_grid);
                x = (2/L)*(output_grid-min(lobatto_grid)) - 1;
                t = acos(x);
                TT = zeros(length(output_grid),length(lobatto_grid));
                for iPoly=0:(length(lobatto_grid)-1)
                    TT(:,iPoly+1) = cos(iPoly*t);
                end
                T = @(f_cheb) TT*f_cheb;
            end
        end
        
        function v_p = DifferentiateChebyshevVector(v)
            v_p = zeros(size(v));
            k = length(v)-1;
            v_p(k) = 2*k*v(k+1);
            for k=(length(v)-2):-1:1
                v_p(k) = 2*k*v(k+1) + v_p(k+2);
            end
            v_p(1) = v_p(1)/2;
        end
        
        function s = IntegrateChebyshevVectorWithLimits(v,x,a,b)
            % v are the coefficients of the chebyshev polynomials
            % x is the domain, a Gauss-Lobatto grid
            % a and b are the lower and upper limits, respectively
            v_p = InternalModesSpectral.IntegrateChebyshevVector(v);
            
            s = InternalModesSpectral.ValueOfFunctionAtPointOnGrid(b,x,v_p) - InternalModesSpectral.ValueOfFunctionAtPointOnGrid(a,x,v_p);
        end
                   
        function v_p = IntegrateChebyshevVector(v)
            % Taken from cumsum as part of chebfun.
            % chebfun/@chebtech/cumsum.m
            %
            % Copyright 2017 by The University of Oxford and The Chebfun Developers.
            % See http://www.chebfun.org/ for Chebfun information.
            
            % integration target
            n = length(v);
            v_p = zeros(n+1,1);
            
            % zero-pad coefficients
            v = reshape(v,[],1);
            v = [v; zeros(2,1)];
            
            % Compute b_(2) ... b_(n+1):
            v_p(3:n+1,:) = (v(2:n,:) - v(4:n+2,:)) ./ (2*(2:n).');
            v_p(2,:) = v(1,:) - v(3,:)/2;        % Compute b_1
            t = ones(1, n);
            t(2:2:end) = -1;
            v_p(1,:) = t*v_p(2:end,:);             % Compute b_0 (satisfies f(-1) = 0)
        end
        
        function D = ChebyshevDifferentiationMatrix(n)
            %% Chebyshev Differentiation Matrix
            % Returns the Chebyshev differentiation matrix for the first n polynomials.
            D = zeros(n,n);
            for i=1:n
                for j=1:n
                    if ( j >= i+1 && mod(i+j,2)==1 )
                        D(i,j) = 2*(j-1);
                    else
                        D(i,j) = 0.0;
                    end
                end
            end
            D(1,:)=0.5*D(1,:);
        end
        
        function D = ChebyshevInterpolationDerivative(n)
            %% Chebyshev Interpolation Derivative
            % taken from Canuto, et al. 2.4.33
            D = zeros(n,n);
            N = n-1;
            c = @(j) (j == 0 || j == N)*2 + (j>0 && j<N)*1;
            for j=0:(n-1)
                for l=0:(n-1)
                    if j ~= l
                        D(j+1,l+1) = -(c(j)/c(l))*((-1)^(j+l))/( sin( (j+l)*pi/(2*N) ) * sin( (j-l)*pi/(2*N) ) )/2;
                    elseif j == l && j == 0
                        D(j+1,l+1) = (2*N*N+1)/6;
                    elseif j == l && j == N
                        D(j+1,l+1) = -(2*N*N+1)/6;
                    else
                        D(j+1,l+1) = -cos(pi*j/N)/(2*(sin(j*pi/N))^2);
                    end
                end
            end
            D(1,:)=D(1,:);
        end
        
        function value = ValueOfFunctionAtPointOnGrid( x0, x, func_cheb )
           % We have the Chebyshev coefficents of function func_cheb, defined on grid x, return the value at x0;
           L = max(x)-min(x);
           x_norm = (2/L)*(x0-min(x)) - 1;
           t = acos(x_norm);
           
           N_polys = length(func_cheb);
%            value=sum(func_cheb.*cos(t*(0:(N_polys-1))));   
           value = func_cheb(1)*ones(size(x0));
           for i=2:N_polys
               value = value + func_cheb(i)*cos(t*(i-1));
           end
                   
        end
        
        function [varargout] = ChebyshevPolynomialsOnGrid( x, N_polys )
            %% Chebyshev Polynomials on Grid
            % Compute the the first N Chebyshev polynomials and their derivatives for
            % an arbitrary grid x.
            %
            % x_norm = ChebyshevPolynomialsOnGrid( x ) with exactly one argument, x,
            % returns the x normalized to its typical [-1,1] values.
            %
            % T = ChebyshevPolynomialsOnGrid( x, N_polys ) returns the first N_poly
            % Chebyshev polynomials for an arbitrary grid x.
            %
            % [T, T_x, T_xx,...] = ChebyshevPolynomialsOnGrid( x, N_polys ) returns the
            % first N_poly Chebyshev polynomials and their derivatives for an arbitrary
            % grid x.
            %
            % The returned matrices T, T_xx, etc are size(T) = [length(x) N_polys],
            % i.e., the polynomials are given column-wise.
            
            N_points = length(x);
            
            % These are the normalized coordinates for Chebyshev polynomials.
            L = max(x)-min(x);
            x_norm = (2/L)*(x-min(x)) - 1;
            t = acos(x_norm);
            
            % if there's only one input argument, we just return x_norm
            if nargin == 1
                varargout{1} = x_norm;
                return;
            else
                if N_polys < 4
                    disp('You must request at least four polynomials. Fixing that for you.')
                    N_polys = 4;
                end
            end
            
            N_diff = nargout-1;
            varargout = cell(1,nargout);
            
            % It's easy to create the polynomials, they're stretched cosines!
            T = zeros(N_points,N_polys);
            for iPoly=0:(N_polys-1)
                T(:,iPoly+1) = cos(iPoly*t);
            end
            
            varargout{1} = T;
            
            % Now use the recursion formula to compute derivates of polynomials.
            for n=1:N_diff
                T = varargout{n};
                T_x = zeros(size(T));
                T_x(:,2) = T(:,1);
                T_x(:,3) = 2*2*T(:,2);
                for j=4:N_polys
                    m = j-1;
                    T_x(:,j) = (m/(m-2))*T_x(:,j-2) + 2*m*T(:,j-1);
                end
                varargout{n+1} = (2/L)*T_x;
            end
            
        end
        
        function [z_lobatto_grid] = FindSmallestChebyshevGridWithNoGaps(z)
            % Want to create a chebyshev grid that never has two or more point between
            % its points. If that makes sense.
            if (z(2) - z(1)) > 0 % make z_out decreasing
                z = flip(z);
            end
            
            L = max(z)-min(z);
            np = ceil(log2(length(z)));
            n = 2^np;
            z_lobatto_grid = (L/2)*( cos(((0:n-1)')*pi/(n-1)) + 1) + min(z);
            
            while( length(unique(interp1(z_lobatto_grid,z_lobatto_grid,z,'previous'))) ~= length(z) )
                np = np + 1;
                n = 2^np;
                z_lobatto_grid = (L/2)*( cos(((0:n-1)')*pi/(n-1)) + 1) + min(z);
            end
        end
        
        function cutoff = standardChop(coeffs, tol)
            % Copyright 2017 by The University of Oxford and The Chebfun Developers. 
            % See http://www.chebfun.org/ for Chebfun information.
            %
            % This is taken, without comments and safe checks, from the
            % above developers. They get sole credit. Jared Aurentz and Nick Trefethen, July 2015.
            n = length(coeffs);
            cutoff = n;
            if ( n < 17 )
                return
            end
            
            envelope = cummax(abs(coeffs),'reverse');
            if envelope(1) == 0
                cutoff = 1;
                return
            else
                envelope = envelope/envelope(1);
            end
            
            for j = 2:n
                j2 = round(1.25*j + 5);
                if ( j2 > n )
                    % there is no plateau: exit
                    return
                end
                e1 = envelope(j);
                e2 = envelope(j2);
                r = 3*(1 - log(e1)/log(tol));
                plateau = (e1 == 0) | (e2/e1 > r);
                if ( plateau )
                    % a plateau has been found: go to Step 3
                    plateauPoint = j - 1;
                    break
                end
            end
            
            
            if ( envelope(plateauPoint) == 0 )
                cutoff = plateauPoint;
            else
                j3 = sum(envelope >= tol^(7/6));
                if ( j3 < j2 )
                    j2 = j3 + 1;
                    envelope(j2) = tol^(7/6);
                end
                cc = log10(envelope(1:j2));
                cc = cc(:);
                cc = cc + linspace(0, (-1/3)*log10(tol), j2)';
                [~, d] = min(cc);
                cutoff = max(d - 1, 1);
            end
            
        end
        
        function roots = FindRootsFromChebyshevVector(f_cheb, zLobatto)
            % Copyright (c) 2007, Stephen Morris 
            % All rights reserved.
            n = length(f_cheb);
            
            f_cheb(abs(f_cheb)<1e-15) = 1e-15;
            
            A=zeros(n-1);   % "n-1" because Boyd's notation includes the zero-indexed
            A(1,2)=1;       % elements whereas Matlab's of course does not allow this.
            % In other words, to replicate Boyd's N=5 matrix we need to
            % set n=6.
            for j=2:n-2
                for k=1:n-1
                    if j==k+1 || j==k-1
                        A(j,k)=0.5;
                    end
                end
            end
            for k=1:n-1
                A(n-1,k)=-f_cheb(k)/(2*f_cheb(n));  % c(1) in our notation is c(0) in Boyd's
            end
            A(n-1,n-2)=A(n-1,n-2)+0.5;
            % Now we have the companion matrix, we can find its eigenvalues using the
            % MATLAB built-in function.
            eigvals=eig(A);
            
            % We're only interested in the real elements of the matrix:
            realvals=(arrayfun(@(x) ~any(imag(x)),eigvals)).*eigvals;
            
            % Of course these are the roots scaled to the canonical interval [-1,1]. We
            % need to map them back onto the interval [a,b]; we widen the interval just
            % a fraction to make sure that we don't miss any that are right on the
            % edge.
            a = min(zLobatto);
            b = max(zLobatto);
            rangevals=nonzeros((arrayfun(@(x) abs(x)<=1.001, realvals)).*realvals);
            roots=sort((rangevals.*0.5*(b-a)) + (0.5*(b+a)));
        end
        
    end
end

<|MERGE_RESOLUTION|>--- conflicted
+++ resolved
@@ -393,13 +393,8 @@
             self.Int_xCheb(2) = 0;
             self.Int_xCheb = self.Lx/2*self.Int_xCheb;
             
-<<<<<<< HEAD
             self.N2_xLobatto = self.N2_function(self.z_xLobatto);
-=======
-            K = 5; % quartic spline
-            rho_interpolant = InterpolatingSpline(zIn,rho,K);
->>>>>>> 493188ed
-            
+      
             if self.shouldShowDiagnostics == 1
                 fprintf(' The eigenvalue problem will be solved with %d points.\n', length(self.xLobatto));
             end
