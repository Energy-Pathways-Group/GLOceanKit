--- conflicted
+++ resolved
@@ -27,29 +27,18 @@
     % Jeffrey J. Early
     % jeffrey@jeffreyearly.com
     
-<<<<<<< HEAD
     properties (Access = public)
        N0
        b
     end
-    
-    methods
-=======
-    properties
-        N0
-        b
-    end
         
     methods  
->>>>>>> 258d8ef2
         function self = InternalWaveModelExponentialStratification(dims, n, rho, z, latitude, varargin)
             
             im = InternalModesExponentialStratification(rho,[-dims(3) 0], z, latitude);
             
             self@InternalWaveModelArbitraryStratification(dims, n, im.rhoFunction, z, latitude, varargin{:});
             
-            self.N0 = rho(1);
-            self.b = rho(2);
             self.internalModes = im;
             self.N0 = rho(1);
             self.b = rho(2);
