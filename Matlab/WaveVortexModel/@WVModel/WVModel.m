--- conflicted
+++ resolved
@@ -596,18 +596,8 @@
                 adaptiveTimeStepOptions.shouldShowIntegrationStats double {mustBeMember(adaptiveTimeStepOptions.shouldShowIntegrationStats,[0 1])} = 0
             end
 
-<<<<<<< HEAD
             if self.isDynamicsLinear == false
                 self.wvCoefficientFluxedObservingSystem.absTolerance = adaptiveTimeStepOptions.absTolerance;
-=======
-            if options.shouldIntegrateWaveVortexCoefficients == true && ~isempty(self.wvt.forcing)
-                self.addFluxedCoefficients(WVCoefficients(self,absTolerance=adaptiveTimeStepOptions.absTolerance));
-                self.isDynamicsLinear = false;
-            else
-                vars = {'Ap','Am','A0'};
-                self.eulerianObservingSystem.removeNetCDFOutputVariables(vars{:});
-                self.isDynamicsLinear = true;
->>>>>>> 6250d281
             end
 
             % self.resetFixedTimeStepIntegrator();
