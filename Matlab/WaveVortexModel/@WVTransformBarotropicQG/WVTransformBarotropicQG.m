--- conflicted
+++ resolved
@@ -180,11 +180,6 @@
             wvtX2.t0 = self.t0;
             wvtX2.t = self.t;
             wvtX2.A0 = self.spectralVariableWithResolution(wvtX2,self.A0);
-<<<<<<< HEAD
-=======
-
->>>>>>> 873e4915
-            % wvtX2.nonlinearFluxOperation = self.nonlinearFluxOperation.nonlinearFluxWithResolutionOfTransform(wvtX2);
         end
 
         function wvtX2 = waveVortexTransformWithDoubleResolution(self)
