classdef WVAdaptiveViscosity < WVForcing
    % Adaptive small-scale damping
    %
    % The damping is a simple Laplacian, but with a spectral vanishing
    % viscosity (SVV) operator applied that prevents any damping below a
    % cutoff wavenumber, adapted to the current fluid velocity. The SVV operator adjusts the wavenumbers being
    % damped depending on whether anti-aliasing is applied.
    %
    %
    % - Topic: Initializing
    % - Declaration: WVAdaptiveViscosity < [WVForcing](/classes/forcing/wvforcing/)
    properties
        damp

        k_damp % wavenumber at which the significant scale damping starts.
        k_no_damp % wavenumber below which there is zero damping
    end

    methods
        function self = WVAdaptiveViscosity(wvt,options)
            % initialize the WVNonlinearFlux nonlinear flux
            %
            % - Declaration: nlFlux = WVAdaptiveViscosity(wvt)
            % - Parameter wvt: a WVTransform instance
            % - Returns self: a WVAdaptiveViscosity instance
            arguments
                wvt WVTransform {mustBeNonempty}
                options.shouldAssumeAntialiasing logical = false
            end
            self@WVForcing(wvt,"adaptive svv",WVForcingType(["Spectral","PVSpectral"]));
            self.wvt = wvt;
            self.isClosure = true;
            self.buildDampingOperator(shouldAssumeAntialiasing=options.shouldAssumeAntialiasing);
        end

<<<<<<< HEAD
        function buildDampingOperator(self)
            % Builds the damping operator
            %
            % - Declaration: buildDampingOperator(self)
            % - Parameter self: an instance of WVAdaptiveViscosity
            % - Returns: None
            arguments
                self WVAdaptiveViscosity {mustBeNonempty}
=======
        function buildDampingOperator(self,options)
            arguments
                self WVAdaptiveViscosity {mustBeNonempty}
                options.shouldAssumeAntialiasing logical = false
>>>>>>> 8b696c20
            end
            [K,L,J] = self.wvt.kljGrid;
            M = J*pi/self.wvt.Lz;
            [Qkl,Qj,self.k_no_damp,self.k_damp] = self.spectralVanishingViscosityFilter(shouldAssumeAntialiasing=options.shouldAssumeAntialiasing);
            prefactor = self.wvt.effectiveHorizontalGridResolution/(pi^2);
            if options.shouldAssumeAntialiasing == true
                prefactor = 3*prefactor/2;
            end
            self.damp = -(prefactor*Qkl.*(K.^2 +L.^2));
        end

        function [Qkl,Qj,kl_cutoff, kl_damp] = spectralVanishingViscosityFilter(self, options)
            % Builds the spectral vanishing viscosity operator
            %
            % - Declaration: spectralVanishingViscosityFilter(self, options)
            % - Parameter self: an instance of WVAdaptiveViscosity
            % - Parameter options: struct with field shouldAssumeAntialiasing
            % - Returns: Qkl, Qj, kl_cutoff, kl_damp
            arguments
                self WVAdaptiveViscosity {mustBeNonempty}
                options.shouldAssumeAntialiasing logical = false
            end
            wvt_ = self.wvt;
            k_max = max(wvt_.k);
            l_max = max(wvt_.l);
            j_max = max(wvt_.j);
            if options.shouldAssumeAntialiasing == 1
                k_max = 2*k_max/3;
                l_max = 2*l_max/3;
                j_max = 2*j_max/3;
            end

            kl_max = min(k_max,l_max);
            dkl_min = min(wvt_.dk, wvt_.dl);
            kl_cutoff = dkl_min*(kl_max/dkl_min)^(3/4);

            b = sqrt(-log(0.1));
            kl_damp = (kl_max+b*kl_cutoff)/(1+b); % approximately

            [K,L,J] = wvt_.kljGrid;
            Kh = sqrt(K.^2 + L.^2);

            Qkl = exp( - ((abs(Kh)-kl_max)./(abs(Kh)-kl_cutoff)).^2 );
            Qkl(abs(Kh)<kl_cutoff) = 0;
            Qkl(abs(Kh)>kl_max) = 1;

            if wvt_.Nj > 2
                dj = wvt_.j(2)-wvt_.j(1);
                j_cutoff = dj*(j_max/dj)^(3/4);
                Qj = exp( - ((J-j_max)./(J-j_cutoff)).^2 );
                Qj(J<j_cutoff) = 0;
                Qj(J>j_max) = 1;
            else
                Qj = ones(size(J));
            end
        end

        function dampingTimeScale = dampingTimeScale(self)
            % Computes the damping time scale
            %
            % - Declaration: dampingTimeScale(self)
            % - Parameter self: an instance of WVAdaptiveViscosity
            % - Returns: dampingTimeScale
            arguments
                self WVAdaptiveViscosity {mustBeNonempty}
            end
            dampingTimeScale = 1/max(abs(self.damp(:)));
        end
        
        function [Fp, Fm, F0] = addSpectralForcing(self, wvt, Fp, Fm, F0)
            % Adds spectral forcing
            %
            % - Declaration: addSpectralForcing(self, wvt, Fp, Fm, F0)
            % - Parameter self: an instance of WVAdaptiveViscosity
            % - Parameter wvt: a WVTransform instance
            % - Parameter Fp: positive frequency forcing
            % - Parameter Fm: negative frequency forcing
            % - Parameter F0: zero frequency forcing
            % - Returns: Fp, Fm, F0
            arguments
                self WVAdaptiveViscosity {mustBeNonempty}
                wvt WVTransform {mustBeNonempty}
                Fp double {mustBeNonempty}
                Fm double {mustBeNonempty}
                F0 double {mustBeNonempty}
            end
            uvMax = wvt.uvMax;
            Fp = Fp + uvMax * self.damp .* wvt.Ap;
            Fm = Fm + uvMax * self.damp .* wvt.Am;
            F0 = F0 + uvMax * self.damp .* wvt.A0;
        end

        function F0 = addPotentialVorticitySpectralForcing(self, wvt, F0)
            % Adds potential vorticity spectral forcing
            %
            % - Declaration: addPotentialVorticitySpectralForcing(self, wvt, F0)
            % - Parameter self: an instance of WVAdaptiveViscosity
            % - Parameter wvt: a WVTransform instance
            % - Parameter F0: zero frequency forcing
            % - Returns: F0
            arguments
                self WVAdaptiveViscosity {mustBeNonempty}
                wvt WVTransform {mustBeNonempty}
                F0 double {mustBeNonempty}
            end
            F0 = F0 + wvt.uvMax * self.damp .* wvt.A0;
        end

        function force = forcingWithResolutionOfTransform(self, wvtX2)
            % Creates a forcing with the resolution of the transform
            %
            % - Declaration: forcingWithResolutionOfTransform(self, wvtX2)
            % - Parameter self: an instance of WVAdaptiveViscosity
            % - Parameter wvtX2: a WVTransform instance with doubled resolution
            % - Returns: force
            arguments
                self WVAdaptiveViscosity {mustBeNonempty}
                wvtX2 WVTransform {mustBeNonempty}
            end
            force = WVAdaptiveViscosity(wvtX2);
        end
    end
    methods (Static)
        function vars = classRequiredPropertyNames()
            % Returns the required property names for the class
            %
            % - Declaration: classRequiredPropertyNames()
            % - Returns: vars
            arguments
            end
            vars = {};
        end

        function propertyAnnotations = classDefinedPropertyAnnotations()
            % Returns the defined property annotations for the class
            %
            % - Declaration: classDefinedPropertyAnnotations()
            % - Returns: propertyAnnotations
            arguments (Output)
                propertyAnnotations CAPropertyAnnotation
            end
            propertyAnnotations = CAPropertyAnnotation.empty(0,0);
        end
    end
end<|MERGE_RESOLUTION|>--- conflicted
+++ resolved
@@ -33,8 +33,7 @@
             self.buildDampingOperator(shouldAssumeAntialiasing=options.shouldAssumeAntialiasing);
         end
 
-<<<<<<< HEAD
-        function buildDampingOperator(self)
+        function buildDampingOperator(self,options)
             % Builds the damping operator
             %
             % - Declaration: buildDampingOperator(self)
@@ -42,12 +41,7 @@
             % - Returns: None
             arguments
                 self WVAdaptiveViscosity {mustBeNonempty}
-=======
-        function buildDampingOperator(self,options)
-            arguments
-                self WVAdaptiveViscosity {mustBeNonempty}
                 options.shouldAssumeAntialiasing logical = false
->>>>>>> 8b696c20
             end
             [K,L,J] = self.wvt.kljGrid;
             M = J*pi/self.wvt.Lz;
